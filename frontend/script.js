// Wait for the DOM to be fully loaded before executing script
document.addEventListener('DOMContentLoaded', () => {
    // API configuration
    const API_BASE_URL = (window.location.hostname === 'localhost' || window.location.hostname === '127.0.0.1')
        ? 'http://localhost:5001' 
        : ''; // Use relative paths for production
    
    // Get references to key DOM elements
    const tabsContainer = document.getElementById('tabs-container');
    const feedGrid = document.getElementById('feed-grid');
    const addFeedButton = document.getElementById('add-feed-button');
    const feedUrlInput = document.getElementById('feed-url-input');
    const addTabButton = document.getElementById('add-tab-button');
    const renameTabButton = document.getElementById('rename-tab-button');
    const deleteTabButton = document.getElementById('delete-tab-button');
    const refreshAllFeedsButton = document.getElementById('refresh-all-feeds-button');
    const exportOpmlButton = document.getElementById('export-opml-button');
    const importOpmlButton = document.getElementById('import-opml-button');
    const opmlFileInput = document.getElementById('opml-file-input');
    
    // State variables
    let activeTabId = null; // ID of the currently selected tab
    let allTabs = []; // Cache of tab data fetched from the API
    const loadedTabs = new Set(); // Cache to track which tabs have been loaded


    // --- Toast Notification Functions ---

    /**
     * Displays a toast notification.
     * @param {string} message - The message to display.
     * @param {string} type - The type of toast ('success', 'error', 'info').
     * @param {number} duration - The duration in milliseconds.
     */
    function showToast(message, type = 'info', duration = 3000) {
        const toastContainer = document.getElementById('toast-container');
        const toast = document.createElement('div');
        toast.className = `toast ${type}`;
        toast.textContent = message;

        toastContainer.appendChild(toast);

        // Animate in
        setTimeout(() => {
            toast.classList.add('show');
        }, 100);

        // Animate out and remove
        setTimeout(() => {
            toast.classList.remove('show');
            const removalTimeout = setTimeout(() => toast.remove(), 500); // 500ms > 0.3s transition in CSS
            toast.addEventListener('transitionend', () => {
                clearTimeout(removalTimeout);
                toast.remove();
            }, { once: true });
        }, duration);
    }

    // --- Helper Functions ---

    /**
     * Formats an ISO date string into a user-friendly relative or absolute time.
     * @param {string | null} isoString - The ISO date string to format.
     * @returns {string} A formatted date string (e.g., "5 min ago", "Apr 20, 2025").
     */
    function formatDate(isoString) {
        if (!isoString) return 'No date';
        try {
            const date = new Date(isoString);
            const now = new Date();
            const diffSeconds = Math.round((now - date) / 1000);
            const diffMinutes = Math.round(diffSeconds / 60);
            const diffHours = Math.round(diffMinutes / 60);
            const diffDays = Math.round(diffHours / 24);

            if (diffSeconds < 60) return `${diffSeconds} sec ago`;
            if (diffMinutes < 60) return `${diffMinutes} min ago`;
            if (diffHours < 24) return `${diffHours} hr ago`;
            if (diffDays <= 7) return `${diffDays} day(s) ago`;
            
            return date.toLocaleDateString(undefined, { year: 'numeric', month: 'short', day: 'numeric' });
        } catch (e) {
            console.error('Error formatting date:', isoString, e);
            return 'Invalid date';
        }
    }

    // --- Real-Time Update Logic (SSE) ---

    /** Initializes the Server-Sent Events (SSE) connection to receive real-time updates. */
    async function initializeSSE() {
        console.log('Initializing SSE connection...');
        const eventSource = new EventSource('/api/stream');

        eventSource.onmessage = async (event) => {
            if (!event.data) return;
            
            try {
                const data = JSON.parse(event.data);
                console.log('SSE message received (feeds updated):', data);

                if (data.new_items > 0) {
                    console.log(`Feeds updated in background. Found ${data.new_items} new items. Refreshing UI.`);
                    // 1. Reload tab data to update unread counts on all tab buttons
                    await initializeTabs(true);

                    // 2. If the updated content affects a tab that is already loaded (specifically the active one),
                    // clear its content and reload it.
                    if (activeTabId && loadedTabs.has(activeTabId)) {
                        // Remove existing widgets for the active tab
                        document.querySelectorAll(`.feed-widget[data-tab-id="${activeTabId}"]`).forEach(w => w.remove());
                        loadedTabs.delete(activeTabId); // Mark tab as not loaded
                        await loadFeedsForTab(activeTabId); // Reload its content
                    }
                } else {
                    console.log('SSE update received: No new items found.');
                }
            } catch (e) {
                console.error('Error parsing SSE message data:', event.data, e);
            }
        };

        eventSource.onerror = (err) => {
            console.error('EventSource failed:', err);
        };
    }

    // --- Feed Refresh Logic ---

    /** Handles the click event for the "Refresh All Feeds" button. */
    async function handleRefreshAllFeeds() {
        console.log("Triggering refresh for all feeds...");
        const originalButtonText = refreshAllFeedsButton.textContent;
        refreshAllFeedsButton.disabled = true;
        refreshAllFeedsButton.textContent = 'Refreshing...';

        try {
            const result = await fetchData('/api/feeds/update-all', { method: 'POST' });

            if (result && result.message) {
                console.log('All feeds refresh triggered successfully:', result);
            }
        } catch (error) {
            console.error('Error in handleRefreshAllFeeds:', error);
            const displayMessage = error.backendMessage || error.message || 'An unexpected error occurred while refreshing feeds.';
            showToast(`Failed to refresh all feeds: ${displayMessage}`, 'error');
        } finally {
            refreshAllFeedsButton.disabled = false;
            refreshAllFeedsButton.textContent = originalButtonText;
        }
    }

    /**
     * Fetches data from the specified API endpoint.
     * Handles JSON parsing, error reporting, and different response types.
     * @param {string} url - The API endpoint URL.
     * @param {object} options - Optional fetch options (method, headers, body).
     * @returns {Promise<object|null>} A promise resolving to the JSON data, {success: true} for successful non-JSON responses, or null on failure.
     */
    async function fetchData(url, options = {}) {
        try {
            const response = await fetch(`${API_BASE_URL}${url}`, options);
            if (!response.ok) {
                const error = new Error(`HTTP error! status: ${response.status}`);
                try {
                    const errorData = await response.json();
                    if (errorData && errorData.error) {
                        error.backendMessage = errorData.error; // Attach structured data
                        error.message += `, message: ${errorData.error}`; // Keep original message for logging
                    }
                } catch (e) {
                    error.message += `, message: ${response.statusText}`;
                }
                throw error;
            }
            if (response.status === 204 || response.headers.get('content-length') === '0') {
                return { success: true };
            }
            return await response.json();
        } catch (error) {
            console.error('Error fetching data:', error);
            throw error; // Re-throw the error instead of returning null
        }
    }

    /**
     * Creates a span element for displaying unread counts if count > 0.
     * @param {number} count - The unread count.
     * @returns {HTMLSpanElement | null} The badge element or null.
     */
    function createBadge(count) {
        if (count > 0) {
            const badge = document.createElement('span');
            badge.classList.add('unread-count-badge');
            badge.textContent = count;
            return badge;
        }
        return null;
    }

    // --- OPML Export/Import Functions ---

    /** Handles the click event for the "Export OPML" button. */
    async function handleExportOpml() {
        console.log("Exporting OPML...");
        const originalButtonText = exportOpmlButton.textContent;
        exportOpmlButton.disabled = true;
        exportOpmlButton.textContent = 'Exporting...';

        try {
            const response = await fetch('/api/opml/export');
            if (!response.ok) {
                let errorMsg = `HTTP error! status: ${response.status}`;
                try {
                    const errorData = await response.text(); // Use text() for potential non-JSON error
                    errorMsg += `, message: ${errorData || response.statusText}`;
                } catch (e) {
                     errorMsg += `, message: ${response.statusText}`;
                }
                throw new Error(errorMsg);
            }

            const opmlText = await response.text();
            const blob = new Blob([opmlText], { type: 'application/xml' });
            const url = URL.createObjectURL(blob);
            const a = document.createElement('a');
            a.href = url;
            a.download = 'sheepvibes_feeds.opml';
            document.body.appendChild(a);
            a.click();
            document.body.removeChild(a);
            URL.revokeObjectURL(url);
            console.log("OPML export successful.");

        } catch (error) {
            console.error('Error exporting OPML:', error);
            showToast(`Failed to export OPML: ${error.message}`, 'error');
        } finally {
            exportOpmlButton.disabled = false;
            exportOpmlButton.textContent = originalButtonText;
        }
    }

    /** Handles the file selection for OPML import. */
    async function handleImportOpmlFileSelect(event) {
        const file = event.target.files[0];
        if (!file) {
            return;
        }

        console.log(`Importing OPML file: ${file.name}`);
        const originalButtonText = importOpmlButton.textContent;
        importOpmlButton.disabled = true;
        importOpmlButton.textContent = 'Importing...';
        opmlFileInput.disabled = true;

        const formData = new FormData();
        formData.append('file', file);

        // Optionally, add the active tab ID to import into that specific tab
        if (activeTabId) {
            formData.append('tab_id', activeTabId);
        }

        try {
            const response = await fetch('/api/opml/import', {
                method: 'POST',
                body: formData, // fetch automatically sets Content-Type for FormData
            });

            const data = await response.json();

            if (!response.ok) {
                throw new Error(data.error || `HTTP error! status: ${response.status}`);
            }

            showToast(data.message, 'success');
            console.log('OPML import successful:', data);

            if (data.imported_count > 0) {
                await initializeTabs(true); // Update unread counts on all tabs

                // Clear the loaded state of the target tab to force a reload
                if (data.tab_id) {
                    loadedTabs.delete(data.tab_id);
                    // If the import was into the currently active tab, reload its content
                    if (data.tab_id === activeTabId) {
                        // Remove existing widgets for the active tab before reloading
                        document.querySelectorAll(`.feed-widget[data-tab-id="${activeTabId}"]`).forEach(w => w.remove());
                        await setActiveTab(activeTabId);
                    }
                } else { // Fallback if tab_id wasn't in response for some reason, refresh active tab
                    if (activeTabId) {
                         document.querySelectorAll(`.feed-widget[data-tab-id="${activeTabId}"]`).forEach(w => w.remove());
                         loadedTabs.delete(activeTabId);
                         await setActiveTab(activeTabId);
                    }
                }
            }
        } catch (error) {
            console.error('Error importing OPML:', error);
            showToast(`Failed to import OPML: ${error.message}`, 'error');
        } finally {
            importOpmlButton.disabled = false;
            importOpmlButton.textContent = 'Import OPML';
            opmlFileInput.value = ''; // Reset file input
            opmlFileInput.disabled = false;
        }
    }

    // --- Rendering Functions ---

    /**
     * Renders the tab buttons in the header.
     * @param {Array<object>} tabs - An array of tab objects from the API.
     */
    function renderTabs(tabs) {
        allTabs = tabs;
        tabsContainer.innerHTML = '';
        if (!tabs || tabs.length === 0) {
            tabsContainer.innerHTML = '<span>No tabs found.</span>';
            renameTabButton.disabled = true;
            deleteTabButton.disabled = true;
            activeTabId = null;
            feedGrid.innerHTML = '<p>Create a tab to get started!</p>';
            return;
        }

        tabs.sort((a, b) => a.order - b.order);

        let firstTabId = null;
        tabs.forEach((tab, index) => {
            const button = document.createElement('button');
            button.textContent = tab.name;
            button.dataset.tabId = tab.id;
            button.addEventListener('click', () => switchTab(tab.id));

            const badge = createBadge(tab.unread_count);
            if (badge) {
                button.appendChild(badge);
            }

            tabsContainer.appendChild(button);

            if (index === 0) {
                firstTabId = tab.id;
            }
        });

        renameTabButton.disabled = false;
        deleteTabButton.disabled = tabs.length <= 1;

        let tabToActivate = null;
        // Prioritize activeTabId (potentially from localStorage or previous state)
        if (activeTabId && tabs.some(t => t.id === activeTabId)) {
            tabToActivate = activeTabId;
        } else if (firstTabId) { // Fallback to the first tab if current activeTabId is invalid or not set
            tabToActivate = firstTabId;
        }
        // If still no tab to activate (e.g., all tabs were deleted), activeTabId remains null.

        if (tabToActivate) {
            setActiveTab(tabToActivate); // This will also update localStorage
        } else {
            // No tabs exist or active tab became invalid and no firstTabId to fallback to (e.g. all tabs deleted)
            setActiveTab(null); // Explicitly set to null, which clears localStorage and updates UI
            feedGrid.innerHTML = '<p>No tabs available. Please create a new tab.</p>';
            renameTabButton.disabled = true; // Ensure buttons are disabled if no tabs
            deleteTabButton.disabled = true;
        }
    }

    /**
     * Creates a single feed widget.
     * @param {object} feed - The feed object from the API (including unread_count and items).
     */
    function createFeedWidget(feed) {
        const widget = document.createElement('div');
        widget.classList.add('feed-widget');
        widget.dataset.feedId = feed.id;
        widget.dataset.tabId = feed.tab_id; // Associate widget with a tab

        // Create button container for edit and delete buttons
        const buttonContainer = document.createElement('div');
        buttonContainer.classList.add('feed-widget-buttons');
        
        const editButton = document.createElement('button');
        editButton.classList.add('edit-feed-button');
        editButton.textContent = '✎';
        editButton.title = 'Edit Feed';
        editButton.addEventListener('click', (e) => {
            e.stopPropagation();
            handleEditFeed(feed.id, feed.url, feed.name);
        });
        buttonContainer.appendChild(editButton);

        const deleteButton = document.createElement('button');
        deleteButton.classList.add('delete-feed-button');
        deleteButton.textContent = 'X';
        deleteButton.title = 'Delete Feed';
        deleteButton.addEventListener('click', (e) => {
            e.stopPropagation();
            handleDeleteFeed(feed.id);
        });
        buttonContainer.appendChild(deleteButton);

        const titleElement = document.createElement('h2');
        const titleTextNode = document.createTextNode(feed.name); // Create text node for the name

        // Determine the link for the feed title
        const feedLinkUrl = feed.site_link || feed.url; // Prioritize site_link, fallback to feed's own XML URL

        if (feedLinkUrl) {
            const titleLink = document.createElement('a');
            titleLink.href = feedLinkUrl;
            titleLink.target = '_blank'; // Open in new tab
            titleLink.rel = 'noopener noreferrer'; // Security measure
            titleLink.appendChild(titleTextNode); // Add name text to link
            titleElement.appendChild(titleLink);
        } else {
            titleElement.appendChild(titleTextNode); // Add name text directly if no link
        }

        // Add unread counter to the left of buttons
        const badge = createBadge(feed.unread_count);
        if (badge) {
            buttonContainer.prepend(badge);
        }

        titleElement.appendChild(buttonContainer);
        widget.appendChild(titleElement);

        const itemList = document.createElement('ul');
        widget.appendChild(itemList);

<<<<<<< HEAD
        // Keep track of the number of items currently shown
        itemList.dataset.offset = feed.items.length;
        itemList.dataset.feedId = feed.id;
        // Flags to prevent multiple loads and to know when all items have been loaded
        itemList.dataset.loading = 'false';
        itemList.dataset.allItemsLoaded = 'false';

        // Add the scroll event listener
        itemList.addEventListener('scroll', handleScrollLoadMore);

        // Append the whole widget to the grid
        feedGrid.appendChild(widget);

=======
>>>>>>> 11d17a0f
        // Render items
        if (feed.items && feed.items.length > 0) {
            feed.items.forEach(item => {
                const listItem = document.createElement('li');
                listItem.dataset.itemId = item.id;
                listItem.classList.add(item.is_read ? 'read' : 'unread');

                const link = document.createElement('a');
                link.href = item.link;
                link.textContent = item.title;
                link.target = '_blank';
                link.addEventListener('click', () => handleMarkItemRead(item.id, listItem, feed.id, feed.tab_id));
                listItem.appendChild(link);

                const timestamp = document.createElement('span');
                timestamp.textContent = formatDate(item.published_time || item.fetched_time);
                listItem.appendChild(timestamp);

                itemList.appendChild(listItem);
            });
        } else {
            itemList.innerHTML = '<li>No items found for this feed.</li>';
        }

        // Return the widget without appending it to the DOM
        return widget;
    }

    /**
     * Loads and renders all feeds for a given tab ID.
     * @param {number} tabId - The ID of the tab to load feeds for.
     */
    async function loadFeedsForTab(tabId) {
        // Show a loading message only if the grid is completely empty
        if (feedGrid.children.length === 0) {
            feedGrid.innerHTML = '<p>Loading feeds...</p>';
        }

        try {
            const feedsWithItems = await fetchData(`/api/tabs/${tabId}/feeds`);

            // If we were showing a global loading message, clear it.
            if (feedGrid.querySelector('p')) {
                feedGrid.innerHTML = '';
            }

            if (feedsWithItems && feedsWithItems.length > 0) {
                feedsWithItems.forEach(feed => {
                    const widget = createFeedWidget(feed);
                    feedGrid.appendChild(widget);
                });
            } else if (feedGrid.children.length === 0) {
                // Only show 'no feeds' if the entire grid is empty after attempting to load
                feedGrid.innerHTML = '<p>No feeds found for this tab. Add one using the form above!</p>';
            }

            loadedTabs.add(tabId); // Mark this tab's content as loaded
        } catch (error) {
            console.error('Error loading feeds for tab:', error);
            feedGrid.innerHTML = '<p>Error loading feeds. Please check the console or try again.</p>';
        }
    }

    // --- Tab Switching Logic ---

    /**
     * Sets the specified tab as active, loads its content if needed, and shows/hides widgets.
     * @param {number} tabId - The ID of the tab to activate.
     */
    async function setActiveTab(tabId) {
        activeTabId = tabId;
        if (tabId) {
            localStorage.setItem('activeTabId', tabId);
        } else {
            localStorage.removeItem('activeTabId'); // Clear if tabId is null
        }

        // Update active class on tab buttons
        tabsContainer.querySelectorAll('button').forEach(button => {
            button.classList.toggle('active', button.dataset.tabId == tabId);
        });

        // Load content if it's not cached and tabId is valid
        if (tabId && !loadedTabs.has(tabId)) {
            await loadFeedsForTab(tabId);
        }

        // Show/hide widgets based on the active tab
        feedGrid.querySelectorAll('.feed-widget').forEach(widget => {
            widget.style.display = widget.dataset.tabId == tabId ? 'block' : 'none';
        });

        // If no tab is active (e.g., after deleting the last one), clear the grid.
        if (!tabId) {
            feedGrid.innerHTML = '<p>No active tab. Create one or select one if available.</p>';
        }

        deleteTabButton.disabled = allTabs.length <= 1;
    }

    /**
     * Switches the active tab.
     * @param {number} tabId - The ID of the tab to switch to.
     */
    function switchTab(tabId) {
        if (tabId !== activeTabId) {
            setActiveTab(tabId);
        }
    }

    // --- Feed Management Logic ---

    /** Handles the click event for the "Add Feed" button. */
    async function handleAddFeed() {
        const url = feedUrlInput.value.trim();
        const errorElement = document.getElementById('add-feed-error');
        
        // Clear previous errors
        errorElement.style.display = 'none';
        
        if (!url) {
            errorElement.textContent = 'Please enter a feed URL.';
            errorElement.style.display = 'block';
            return;
        }
        if (!activeTabId) {
            errorElement.textContent = 'Please select a tab first.';
            errorElement.style.display = 'block';
            return;
        }

        console.log(`Adding feed: ${url} to tab: ${activeTabId}`);
        addFeedButton.disabled = true;
        addFeedButton.textContent = 'Adding...';

        try {
            const newFeedData = await fetchData('/api/feeds', {
                method: 'POST',
                headers: { 'Content-Type': 'application/json' },
                body: JSON.stringify({ url: url, tab_id: activeTabId }),
            });

            console.log('Feed added:', newFeedData);
            feedUrlInput.value = '';
            // Invalidate and reload the current tab to show the new feed
            if (loadedTabs.has(activeTabId)) {
                document.querySelectorAll(`.feed-widget[data-tab-id="${activeTabId}"]`).forEach(w => w.remove());
                loadedTabs.delete(activeTabId);
            }
            await setActiveTab(activeTabId); // Reload and display the current tab
            await initializeTabs(true); // Update unread counts
        } catch (error) {
            console.error('Error adding feed:', error);
            const displayMessage = error.backendMessage || error.message || 'An unexpected error occurred.';
            errorElement.textContent = displayMessage;
            errorElement.style.display = 'block';
        } finally {
            addFeedButton.disabled = false;
            addFeedButton.textContent = 'Add Feed';
        }
    }

    /**
     * Handles the click event for a feed widget's delete button.
     * @param {number} feedId - The ID of the feed to delete.
     */
    async function handleDeleteFeed(feedId) {
        if (!confirm('Are you sure you want to delete this feed?')) {
            return;
        }

        console.log(`Deleting feed: ${feedId}`);
        const widget = feedGrid.querySelector(`.feed-widget[data-feed-id="${feedId}"]`);
        if (widget) widget.style.opacity = '0.5';

        try {
            const result = await fetchData(`/api/feeds/${feedId}`, { method: 'DELETE' });

            console.log(`Feed ${feedId} deleted successfully.`);
            if (widget) widget.remove();
            if (feedGrid.children.length === 0) {
                feedGrid.innerHTML = '<p>No feeds found for this tab. Add one using the form above!</p>';
            }
            await initializeTabs(true);
        } catch (error) {
            console.error(`Failed to delete feed ${feedId}:`, error);
            const displayMessage = error.backendMessage || error.message || 'An unexpected error occurred.';
            showToast(`Failed to delete feed: ${displayMessage}`, 'error');
            if (widget) widget.style.opacity = '1';
        }
    }

    // --- Edit Feed Logic ---

    /**
     * Handles the click event for a feed widget's edit button.
     * @param {number} feedId - The ID of the feed to edit.
     * @param {string} currentUrl - The current URL of the feed.
     * @param {string} currentName - The current name of the feed.
     */
    function handleEditFeed(feedId, currentUrl, currentName) {
        console.log(`Editing feed: ${feedId}`);
        
        const modal = document.getElementById('edit-feed-modal');
        const feedIdInput = document.getElementById('edit-feed-id');
        const feedUrlInput = document.getElementById('edit-feed-url');
        const feedNameInput = document.getElementById('edit-feed-name');
        
        // Populate the form with current values
        feedIdInput.value = feedId;
        feedUrlInput.value = currentUrl;
        feedNameInput.value = currentName;
        
        // Show the modal
        modal.classList.add('is-active');
    }

    /**
     * Handles the submission of the edit feed form.
     * @param {Event} event - The form submission event.
     */
    async function handleEditFeedSubmit(event) {
        event.preventDefault();
        
        const modal = document.getElementById('edit-feed-modal');
        const feedIdInput = document.getElementById('edit-feed-id');
        const feedUrlInput = document.getElementById('edit-feed-url');
        const saveButton = document.getElementById('save-feed-button');
        
        const feedId = parseInt(feedIdInput.value, 10);
        const newUrl = feedUrlInput.value.trim();
        const errorElement = document.getElementById('edit-feed-error');
        
        // Clear previous errors
        errorElement.style.display = 'none';

        if (isNaN(feedId)) {
            errorElement.textContent = 'Invalid Feed ID. Please try again.';
            errorElement.style.display = 'block';
            return;
        }
        
        if (!newUrl) {
            errorElement.textContent = 'Please enter a feed URL.';
            errorElement.style.display = 'block';
            return;
        }
        
        // Disable the save button and show loading state
        const originalButtonText = saveButton.textContent;
        const cancelButton = document.getElementById('cancel-edit-button');
        saveButton.disabled = true;
        cancelButton.disabled = true;
        saveButton.textContent = 'Saving...';
        
        try {
            const result = await fetchData(`/api/feeds/${feedId}`, {
                method: 'PUT',
                headers: {
                    'Content-Type': 'application/json'
                },
                body: JSON.stringify({ url: newUrl })
            });
            
            console.log('Feed updated successfully:', result);
            // Close the modal
            modal.classList.remove('is-active');
            
            // Update just the edited widget instead of reloading entire tab
            const widget = document.querySelector(`.feed-widget[data-feed-id="${feedId}"]`);
            if (widget) {
                // Replace the widget with updated content
                const newWidget = createFeedWidget(result);
                widget.replaceWith(newWidget);
            } else {
                // Fallback: reload the tab if widget not found
                console.warn('Widget not found, falling back to tab reload');
                if (loadedTabs.has(activeTabId)) {
                    document.querySelectorAll(`.feed-widget[data-tab-id="${activeTabId}"]`).forEach(w => w.remove());
                    loadedTabs.delete(activeTabId);
                }
                await setActiveTab(activeTabId);
            }
            await initializeTabs(true); // Update unread counts
        } catch (error) {
            console.error('Error updating feed:', error);
            const displayMessage = error.backendMessage || error.message || 'An unexpected error occurred.';
            errorElement.textContent = displayMessage;
            errorElement.style.display = 'block';
        } finally {
            // Re-enable the save and cancel buttons
            saveButton.disabled = false;
            cancelButton.disabled = false;
            saveButton.textContent = originalButtonText;
        }
    }

    /**
     * Handles the cancellation of the edit feed form.
     */
    function handleEditFeedCancel() {
        const saveButton = document.getElementById('save-feed-button');
        // Prevent closing the modal if a save operation is in progress.
        if (saveButton.disabled) {
            return;
        }
        const modal = document.getElementById('edit-feed-modal');
        modal.classList.remove('is-active');
    }

    // --- Mark Item as Read Logic ---

    /**
     * Handles scrolling to load more items when reaching the bottom of a feed's item list.
     * @param {Event} event - The scroll event.
     */
    async function handleScrollLoadMore(event) {
        const itemList = event.target;

        // Check if we are near the bottom of the list
        const isAtBottom = (itemList.scrollTop + itemList.clientHeight) >= itemList.scrollHeight - 20; // 20px buffer
        const isLoading = itemList.dataset.loading === 'true';
        const allItemsLoaded = itemList.dataset.allItemsLoaded === 'true';

        if (!isAtBottom || isLoading || allItemsLoaded) {
            return; // Exit if not at the bottom, or if we're already loading or all items are loaded
        }

        itemList.dataset.loading = 'true'; // Set loading flag

        const feedId = itemList.dataset.feedId;
        let offset = parseInt(itemList.dataset.offset, 10);
        const limit = 10; // Number of items to fetch per scroll

        try {
            const newItems = await fetchData(`/api/feeds/${feedId}/items?offset=${offset}&limit=${limit}`);

            if (newItems && newItems.length > 0) {
                newItems.forEach(item => {
                    const listItem = document.createElement('li');
                    listItem.dataset.itemId = item.id;
                    listItem.classList.add(item.is_read ? 'read' : 'unread');

                    const link = document.createElement('a');
                    link.href = item.link;
                    link.textContent = item.title;
                    link.target = '_blank';
                    link.addEventListener('click', () => {
                        const feedWidget = itemList.closest('.feed-widget');
                        const tabId = feedWidget.dataset.tabId;
                        handleMarkItemRead(item.id, listItem, feedId, tabId);
                    });
                    listItem.appendChild(link);

                    const timestamp = document.createElement('span');
                    timestamp.textContent = formatDate(item.published_time || item.fetched_time);
                    listItem.appendChild(timestamp);

                    itemList.appendChild(listItem);
                });

                // Update the offset for the next fetch
                itemList.dataset.offset = offset + newItems.length;
            } else {
                // No more items to load
                itemList.dataset.allItemsLoaded = 'true';
                const noMoreItemsMsg = document.createElement('li');
                noMoreItemsMsg.textContent = 'No more items';
                noMoreItemsMsg.style.textAlign = 'center';
                noMoreItemsMsg.style.color = '#888';
                itemList.appendChild(noMoreItemsMsg);
            }
        } catch (error) {
            console.error('Error loading more items:', error);
        } finally {
            itemList.dataset.loading = 'false'; // Reset loading flag
        }
    }

    /**
     * Handles the click event on a feed item link to mark it as read.
     * @param {number} itemId - The ID of the item to mark as read.
     * @param {HTMLElement} listItemElement - The <li> element of the item.
     * @param {number} feedId - The ID of the parent feed.
     * @param {number} tabId - The ID of the parent tab.
     */
    async function handleMarkItemRead(itemId, listItemElement, feedId, tabId) {
        if (listItemElement.classList.contains('unread')) {
            console.log(`Marking item ${itemId} as read`);
            try {
                await fetchData(`/api/items/${itemId}/read`, { method: 'POST' });

                // If fetchData completes without throwing, the operation was successful.
                console.log(`Successfully marked item ${itemId} as read.`);
                listItemElement.classList.remove('unread');
                listItemElement.classList.add('read');
                updateUnreadCount(feedId, -1);
                updateUnreadCount(tabId, -1, true);
            } catch (error) {
                console.error('Error marking item as read:', error);
                // Don't show alert for this as it's a frequent operation
            }
        }
    }

    /**
     * Updates the unread count badge for a given feed or tab.
     * @param {number} id - The ID of the feed or tab.
     * @param {number} change - The amount to change the count by (e.g., -1).
     * @param {boolean} [isTab=false] - Whether the ID refers to a tab.
     */
    function updateUnreadCount(id, change, isTab = false) {
        const badgeSelector = '.unread-count-badge';
        let element;
        let prepend = false;

        if (isTab) {
            // For tabs, the badge is appended to the button
            element = document.querySelector(`#tabs-container button[data-tab-id="${id}"]`);
        } else {
            // For feed widgets, the badge is prepended to the button container
            element = document.querySelector(`.feed-widget[data-feed-id="${id}"] .feed-widget-buttons`);
            prepend = true;
        }

        if (!element) return;

        let badge = element.querySelector(badgeSelector);

        let currentCount = 0;
        if (badge) {
            currentCount = parseInt(badge.textContent) || 0;
        }

        const newCount = Math.max(0, currentCount + change);

        if (newCount > 0) {
            if (badge) {
                badge.textContent = newCount;
            } else {
                badge = createBadge(newCount);
                if (prepend) {
                    element.prepend(badge);
                } else {
                    element.appendChild(badge);
                }
            }
        } else {
            if (badge) {
                badge.remove();
            }
        }
    }

    // --- Tab Management Logic ---

    /** Handles the click event for the "Add Tab" button. */
    async function handleAddTab() {
        const newTabName = prompt('Enter the name for the new tab:');
        if (!newTabName || !newTabName.trim()) {
            return;
        }

        console.log(`Adding tab: ${newTabName}`);
        addTabButton.disabled = true;
        addTabButton.textContent = 'Adding...';

        try {
            const newTabData = await fetchData('/api/tabs', {
                method: 'POST',
                headers: { 'Content-Type': 'application/json' },
                body: JSON.stringify({ name: newTabName.trim() }),
            });

            console.log('Tab added:', newTabData);
            await initializeTabs();
            await setActiveTab(newTabData.id);
        } catch (error) {
            console.error('Error adding tab:', error);
            const displayMessage = error.backendMessage || error.message || 'An unexpected error occurred while adding the tab.';
            showToast(`Failed to add tab: ${displayMessage}`, 'error');
        } finally {
            addTabButton.disabled = false;
            addTabButton.textContent = 'Add Tab';
        }
    }

    /** Handles the click event for the "Rename Tab" button. */
    async function handleRenameTab() {
        if (!activeTabId) {
            showToast('Please select a tab to rename.', 'info');
            return;
        }

        const currentTab = allTabs.find(t => t.id === activeTabId);
        const newTabName = prompt('Enter the new name for the tab:', currentTab ? currentTab.name : '');
        if (!newTabName || !newTabName.trim()) {
            return;
        }
        if (currentTab && newTabName.trim() === currentTab.name) {
            return;
        }

        console.log(`Renaming tab ${activeTabId} to: ${newTabName}`);
        try {
            const updatedTabData = await fetchData(`/api/tabs/${activeTabId}`, {
                method: 'PUT',
                headers: { 'Content-Type': 'application/json' },
                body: JSON.stringify({ name: newTabName.trim() }),
            });

            console.log('Tab renamed:', updatedTabData);
            await initializeTabs(true);
        } catch (error) {
            console.error('Error renaming tab:', error);
            const displayMessage = error.backendMessage || error.message || 'An unexpected error occurred while renaming the tab.';
            showToast(`Failed to rename tab: ${displayMessage}`, 'error');
        }
    }

    /** Handles the click event for the "Delete Tab" button. */
    async function handleDeleteTab() {
        if (!activeTabId) {
            showToast('Please select a tab to delete.', 'info');
            return;
        }
        // Removed: if (allTabs.length <= 1) check to allow deleting the last tab.

        const currentTab = allTabs.find(t => t.id === activeTabId);
        if (!confirm(`Are you sure you want to delete the tab "${currentTab ? currentTab.name : activeTabId}" and all its feeds?`)) {
            return;
        }

        console.log(`Deleting tab: ${activeTabId}`);
        try {
            await fetchData(`/api/tabs/${activeTabId}`, { method: 'DELETE' });

            console.log(`Tab ${activeTabId} deleted successfully.`);
            // If the deleted tab was the active one, clear activeTabId before re-initializing
            const deletedTabId = currentTab ? currentTab.id : activeTabId; // Get the actual ID being deleted
            if (activeTabId === deletedTabId) {
                activeTabId = null;
                localStorage.removeItem('activeTabId'); // Explicitly clear from storage
            }

            // Remove the deleted tab's widgets from the DOM
            document.querySelectorAll(`.feed-widget[data-tab-id="${deletedTabId}"]`).forEach(w => w.remove());
            loadedTabs.delete(deletedTabId);
            // activeTabId is already set to null if it was the one deleted.
            // initializeTabs will handle selecting a new active tab or setting to null if no tabs remain.
            await initializeTabs();
        } catch (error) {
            console.error('Error deleting tab:', error);
            const displayMessage = error.backendMessage || error.message || 'An unexpected error occurred while deleting the tab.';
            showToast(`Failed to delete tab: ${displayMessage}`, 'error');
        }
    }

    // --- Initial Load ---

    /** 
     * Fetches the list of tabs from the API and renders them.
     * @param {boolean} [isUpdate=false] - If true, keeps the current active tab.
     */
    async function initializeTabs(isUpdate = false) {
        const currentActiveId = isUpdate ? activeTabId : localStorage.getItem('activeTabId');
        try {
            const tabs = await fetchData('/api/tabs');
            if (tabs) {
                // Attempt to restore activeTabId from localStorage if not doing a specific update that preserves it
                let storedActiveTabId = localStorage.getItem('activeTabId');
                if (storedActiveTabId && tabs.some(t => t.id == storedActiveTabId)) {
                    activeTabId = parseInt(storedActiveTabId);
                } else if (currentActiveId && tabs.some(t => t.id == currentActiveId)) {
                    activeTabId = parseInt(currentActiveId); // Use current if valid and stored is not
                } else {
                    activeTabId = null; // Fallback if stored/current is invalid
                    localStorage.removeItem('activeTabId'); // Clean up invalid stored ID
                }
                renderTabs(tabs);
            } else {
                renderTabs([]);
                localStorage.removeItem('activeTabId'); // No tabs, so no active tab
            }
        } catch (error) {
            console.error('Error initializing tabs:', error);
            renderTabs([]);
            localStorage.removeItem('activeTabId'); // Clear invalid stored ID on error
        }
    }

    /** Main initialization function called on DOMContentLoaded. */
    async function initialize() {
        // Add event listeners for all interactive elements
        addTabButton.addEventListener('click', handleAddTab);
        renameTabButton.addEventListener('click', handleRenameTab);
        deleteTabButton.addEventListener('click', handleDeleteTab);
        addFeedButton.addEventListener('click', handleAddFeed);
        feedUrlInput.addEventListener('keypress', (event) => {
            if (event.key === 'Enter') {
                handleAddFeed();
            }
        });
        refreshAllFeedsButton.addEventListener('click', handleRefreshAllFeeds);
        exportOpmlButton.addEventListener('click', handleExportOpml);
        importOpmlButton.addEventListener('click', () => opmlFileInput.click());
        opmlFileInput.addEventListener('change', handleImportOpmlFileSelect);
        
        // Add event listeners for edit feed modal
        document.getElementById('edit-feed-form').addEventListener('submit', handleEditFeedSubmit);
        document.getElementById('cancel-edit-button').addEventListener('click', handleEditFeedCancel);
        
        // Close modal when clicking outside the content
        document.getElementById('edit-feed-modal').addEventListener('click', (event) => {
            if (event.target.id === 'edit-feed-modal') {
                handleEditFeedCancel();
            }
        });

        // Fetch initial tabs to start the application
        await initializeTabs();
        
        // Start listening for real-time updates from the server
        initializeSSE();
    }

    // Start the application initialization process
    initialize();
});<|MERGE_RESOLUTION|>--- conflicted
+++ resolved
@@ -433,7 +433,6 @@
         const itemList = document.createElement('ul');
         widget.appendChild(itemList);
 
-<<<<<<< HEAD
         // Keep track of the number of items currently shown
         itemList.dataset.offset = feed.items.length;
         itemList.dataset.feedId = feed.id;
@@ -444,11 +443,6 @@
         // Add the scroll event listener
         itemList.addEventListener('scroll', handleScrollLoadMore);
 
-        // Append the whole widget to the grid
-        feedGrid.appendChild(widget);
-
-=======
->>>>>>> 11d17a0f
         // Render items
         if (feed.items && feed.items.length > 0) {
             feed.items.forEach(item => {
@@ -473,8 +467,8 @@
             itemList.innerHTML = '<li>No items found for this feed.</li>';
         }
 
-        // Return the widget without appending it to the DOM
-        return widget;
+        // Append the whole widget to the grid
+        feedGrid.appendChild(widget);
     }
 
     /**

/* General Styles */
body {
    font-family: -apple-system, BlinkMacSystemFont, "Segoe UI", Roboto, "Helvetica Neue", Arial, sans-serif;
    margin: 0;
    background-color: #e8ebee; /* Lighter gray background */
    color: #333;
    font-size: 14px;
}

a {
    color: #005a9c;
    text-decoration: none;
}

a:hover {
    text-decoration: underline;
}

/* Header Styles */
header {
    background-color: #f8f9fa; /* Lighter header background */
    color: #333;
    padding: 8px 20px;
    display: flex;
    align-items: center;
    justify-content: space-between;
    border-bottom: 1px solid #dee2e6;
    box-shadow: 0 1px 3px rgba(0,0,0,0.05);
}

header h1 {
    margin: 0;
    margin-right: 20px;
    font-size: 1.5em;
    font-weight: 600;
    color: #005a9c; /* Brand color */
}

/* Tabs Styles */
#tabs-container {
    display: flex;
    flex-wrap: wrap; /* Allow tabs to wrap on smaller screens */
}

#tabs-container button {
    background-color: transparent;
    color: #495057;
    border: none;
    border-bottom: 3px solid transparent; /* Underline effect */
    padding: 10px 15px;
    margin-right: 2px;
    cursor: pointer;
    border-radius: 0;
    font-size: 0.95em;
    font-weight: 500;
    transition: border-color 0.2s ease-in-out, color 0.2s ease-in-out;
    position: relative;
    padding-right: 25px; /* Space for badge */
}

#tabs-container button:hover {
    color: #005a9c;
    border-bottom-color: #ced4da;
}

#tabs-container button.active {
    color: #005a9c;
    border-bottom-color: #005a9c;
    font-weight: 600;
}

/* Tab Management Buttons */
#tab-management-buttons {
    margin-left: 15px;
    display: flex;
    align-items: center;
}

#tab-management-buttons button {
    background-color: #6c757d;
    color: white;
    border: none;
    padding: 4px 8px;
    margin-left: 4px;
    cursor: pointer;
    border-radius: 4px;
    font-size: 0.85em;
    line-height: 1.2;
    transition: background-color 0.2s ease-in-out;
}

#tab-management-buttons button:hover {
    background-color: #5a6268;
}

#tab-management-buttons #add-tab-button {
    background-color: #007bff;
}
#tab-management-buttons #add-tab-button:hover {
    background-color: #0056b3;
}

#tab-management-buttons #delete-tab-button {
    background-color: #dc3545;
}
#tab-management-buttons #delete-tab-button:hover {
    background-color: #c82333;
}

/* Add Feed Section */
#add-feed-section {
    display: flex;
    align-items: center;
    margin-left: auto; /* Push to the right */
}

#add-feed-section input[type="text"] {
    padding: 6px 10px;
    margin-right: 5px;
    border: 1px solid #ced4da;
    border-radius: 4px;
    font-size: 0.9em;
}

#add-feed-section button {
    padding: 6px 12px;
    background-color: #28a745;
    color: white;
    border: none;
    border-radius: 4px;
    cursor: pointer;
    font-size: 0.9em;
    transition: background-color 0.2s ease-in-out;
}

#add-feed-section button:hover {
    background-color: #218838;
}

/* Feed Grid */
#feed-grid {
    display: grid;
    /* Responsive grid: min 300px width, max 1fr */
    grid-template-columns: repeat(auto-fill, minmax(300px, 1fr));
    gap: 15px;
    padding: 20px;
}

/* Feed Widget */
.feed-widget {
    background-color: #fff;
    border: 1px solid #dee2e6;
    border-radius: 5px;
    padding: 0; /* Remove padding, handle internally */
    box-shadow: 0 1px 3px rgba(0,0,0,0.04);
    position: relative;
    display: flex;
    flex-direction: column; /* Stack header and list */
    overflow: hidden; /* Ensure content stays within rounded corners */
}

.feed-widget h2 {
    font-size: 1.0em; /* Slightly smaller header */
    font-weight: 600;
    margin: 0;
    padding: 10px 15px;
    border-bottom: 1px solid #e9ecef;
    display: flex;
    justify-content: space-between;
    align-items: center;
    background-color: #f8f9fa; /* Light header background */
}

.feed-widget ul {
    list-style: none;
    padding: 10px 15px; /* Padding for the list items */
    margin: 0;
    flex-grow: 1; /* Allow list to take available space */
    overflow-y: auto; /* Add scroll if content overflows (optional) */
    max-height: 400px; /* Limit height (optional) */
}

.feed-widget li {
    margin-bottom: 12px;
    font-size: 0.9em;
    line-height: 1.4;
    transition: font-weight 0.3s ease;
}

.feed-widget li:last-child {
    margin-bottom: 0;
}

.feed-widget li.unread a {
    font-weight: 600; /* Bolder unread links */
    color: #333;
}

.feed-widget li.read a {
    font-weight: normal;
    color: #6c757d; /* Dim read links */
}

.feed-widget li a {
    display: block; /* Make link take full width */
    margin-bottom: 3px;
}

.feed-widget li span {
    display: block;
    font-size: 0.8em;
    color: #6c757d;
}

/* Badges */
.unread-count-badge {
    position: absolute;
    top: 6px; /* Adjust position */
    right: 6px;
    background-color: #007bff;
    color: white;
    border-radius: 10px;
    padding: 1px 5px;
    font-size: 0.7em;
    font-weight: bold;
    line-height: 1.2;
    min-width: 16px;
    text-align: center;
}

#tabs-container button.active .unread-count-badge {
    background-color: #dc3545;
}

.feed-widget h2 .unread-count-badge {
    position: static;
    margin-left: 8px;
    background-color: #6c757d;
    padding: 2px 6px;
}

<<<<<<< HEAD
.feed-widget-buttons .unread-count-badge {
    position: static;
    background-color: #6c757d;
    padding: 2px 6px;
    margin-right: 4px;
}

/* Feed Widget Buttons Container */
.feed-widget-buttons {
    position: absolute;
    top: 8px;
    right: 8px;
    display: flex;
    align-items: center;
    gap: 4px;
    z-index: 10; /* Ensure it's above title */
}

/* Edit and Delete Buttons */
.feed-widget .edit-feed-button,
.feed-widget .delete-feed-button {
    background: #6c757d;
    color: white;
    border: none;
    border-radius: 50%;
    width: 18px;
    height: 18px;
    font-size: 11px;
    line-height: 17px;
    text-align: center;
    cursor: pointer;
    opacity: 0.6;
    transition: opacity 0.2s ease-in-out, background-color 0.2s ease-in-out;
}

.feed-widget:hover .edit-feed-button,
.feed-widget:hover .delete-feed-button {
    opacity: 1;
}

.feed-widget .edit-feed-button:hover {
    background-color: #007bff; /* Blue on hover */
}

.feed-widget .delete-feed-button:hover {
    background-color: #dc3545; /* Red on hover */
}
=======
/* Delete button styles are now handled by .feed-widget-buttons container */
>>>>>>> e2333717

/* Responsive Adjustments */
@media (max-width: 768px) {
    header {
        flex-direction: column;
        align-items: flex-start;
    }

    #add-feed-section {
        margin-left: 0;
        margin-top: 10px;
        width: 100%;
    }

    #add-feed-section input[type="text"] {
        flex-grow: 1; /* Allow input to grow */
    }

    #tabs-container {
        margin-top: 10px;
    }

    #tab-management-buttons {
        margin-left: 0;
        margin-top: 5px;
    }

    #feed-grid {
        padding: 10px;
        gap: 10px;
        /* Adjust columns for smaller screens if needed */
        grid-template-columns: repeat(auto-fill, minmax(280px, 1fr));
    }
}

@media (max-width: 480px) {
    header h1 {
        font-size: 1.3em;
    }

    #tabs-container button {
        padding: 8px 10px;
        font-size: 0.9em;
    }

    #feed-grid {
        /* Single column on very small screens */
        grid-template-columns: 1fr;
    }
}

/* Feed Widget Buttons */
.feed-widget-buttons {
    position: absolute;
    top: 8px;
    right: 8px;
    display: flex;
    gap: 4px;
    z-index: 10;
}

.feed-widget .edit-feed-button,
.feed-widget .delete-feed-button {
    background: #6c757d;
    color: white;
    border: none;
    border-radius: 50%;
    width: 18px;
    height: 18px;
    font-size: 11px;
    line-height: 17px;
    text-align: center;
    cursor: pointer;
    opacity: 0.6;
    transition: opacity 0.2s ease-in-out, background-color 0.2s ease-in-out;
}

.feed-widget:hover .edit-feed-button,
.feed-widget:hover .delete-feed-button {
    opacity: 1;
}

.feed-widget .edit-feed-button:hover {
    background-color: #007bff; /* Blue on hover */
}

.feed-widget .delete-feed-button:hover {
    background-color: #dc3545; /* Red on hover */
}

/* Modal Styles */
.modal {
    position: fixed;
    top: 0;
    left: 0;
    width: 100%;
    height: 100%;
    background-color: rgba(0, 0, 0, 0.5);
    display: none; /* Hidden by default */
    justify-content: center;
    align-items: center;
    z-index: 1000;
}

.modal.is-active {
    display: flex;
}

.modal-content {
    background-color: white;
    padding: 20px;
    border-radius: 8px;
    box-shadow: 0 4px 6px rgba(0, 0, 0, 0.1);
    width: 90%;
    max-width: 500px;
}

.modal h2 {
    margin-top: 0;
    margin-bottom: 20px;
    color: #333;
}

.form-group {
    margin-bottom: 15px;
}

.form-group label {
    display: block;
    margin-bottom: 5px;
    font-weight: 600;
}

.form-group input {
    width: 100%;
    padding: 8px;
    border: 1px solid #ddd;
    border-radius: 4px;
    box-sizing: border-box;
}

.form-group input[readonly] {
    background-color: #f5f5f5;
    color: #666;
}

.form-group small {
    display: block;
    margin-top: 5px;
    color: #666;
    font-size: 0.8em;
}

.modal-buttons {
    display: flex;
    gap: 10px;
    justify-content: flex-end;
    margin-top: 20px;
}

.modal-buttons button {
    padding: 8px 16px;
    border: none;
    border-radius: 4px;
    cursor: pointer;
    font-size: 0.9em;
}

#save-feed-button {
    background-color: #007bff;
    color: white;
}

#save-feed-button:hover {
    background-color: #0056b3;
}

#cancel-edit-button {
    background-color: #6c757d;
    color: white;
}

#cancel-edit-button:hover {
    background-color: #5a6268;
}
/* Toast (Notification) Styles */
#toast-container {
    position: fixed;
    bottom: 20px;
    right: 20px;
    z-index: 2000;
    display: flex;
    flex-direction: column;
    align-items: flex-end;
}
.toast {
    background-color: #333;
    color: white;
    padding: 12px 20px;
    border-radius: 6px;
    margin-top: 10px;
    box-shadow: 0 4px 8px rgba(0, 0, 0, 0.2);
    opacity: 0;
    transition: opacity 0.3s ease-in-out, transform 0.3s ease-in-out;
    transform: translateY(20px);
}
.toast.show {
    opacity: 1;
    transform: translateY(0);
}
.toast.error {
    background-color: #dc3545;
}
.toast.success {
    background-color: #28a745;
}
<|MERGE_RESOLUTION|>--- conflicted
+++ resolved
@@ -239,7 +239,6 @@
     padding: 2px 6px;
 }
 
-<<<<<<< HEAD
 .feed-widget-buttons .unread-count-badge {
     position: static;
     background-color: #6c757d;
@@ -287,9 +286,6 @@
 .feed-widget .delete-feed-button:hover {
     background-color: #dc3545; /* Red on hover */
 }
-=======
-/* Delete button styles are now handled by .feed-widget-buttons container */
->>>>>>> e2333717
 
 /* Responsive Adjustments */
 @media (max-width: 768px) {

# SheepVibes - Implementation Plan (TODO)

This document outlines the steps to build the SheepVibes RSS aggregator.

## Phase 0: Project Setup & Core Backend

*   [x] Initialize project structure (directories for backend, frontend, docs, etc.).
*   [x] Set up Python virtual environment (`venv`).
*   [x] Install initial Python dependencies (`Flask`, `feedparser`, `APScheduler`, `SQLAlchemy`).
*   [x] Create a basic Flask application (`app.py`).
*   [x] Define database schema/models (using `SQLAlchemy`):
    *   `Tabs` (id, name, order)
    *   `Feeds` (id, tab_id, name, url, last_updated_time)
    *   `FeedItems` (id, feed_id, title, link, published_time, fetched_time, is_read)
*   [x] Implement basic database initialization logic.
*   [x] Create initial `Containerfile` for Podman (Python base image, install dependencies, expose port).
*   [x] Set up basic logging.
*   [x] Add `.gitignore`.

## Phase 1: Feed Fetching & Processing

*   [x] Create a service/module for fetching and parsing RSS/Atom feeds using `feedparser`.
    *   Handle potential errors during fetching/parsing (timeouts, invalid URLs, bad feed formats).
*   [x] Implement logic to store/update feed details and new items in the database.
    *   Avoid duplicating existing items (check GUIDs or links).
    *   Update `last_updated_time` for the feed.
*   [x] Set up `APScheduler` as a background task within the Flask app (or as a separate process if preferred).
    *   Schedule a recurring job to fetch updates for all configured feeds.
    *   Make the interval configurable (e.g., every 15 minutes).
*   [x] Implement initial backend API endpoints (using Flask):
    *   `GET /api/tabs`: List all tabs.
    *   `GET /api/tabs/<tab_id>/feeds`: List feeds for a specific tab.
    *   `GET /api/feeds/<feed_id>/items`: List recent items for a specific feed (with limit/pagination).

## Phase 2: Basic Frontend Structure & Display

*   [x] Create basic HTML structure (`index.html`).
    *   [x] Include placeholders for tabs.
    *   [x] Include a container for the feed widget grid.
*   [x] Create basic CSS (`style.css`) for layout:
    *   [x] Style the tab bar.
    *   [x] Implement a CSS Grid or Flexbox layout for the feed widgets.
    *   [x] Style individual feed widgets (borders, padding, header, item list).
*   [x] Write Vanilla JavaScript (`script.js`) to:
    *   [x] Fetch tabs from `/api/tabs` on page load and render them.
    *   [x] Fetch feeds for the initially active tab (`/api/tabs/<tab_id>/feeds`).
    *   [x] For each feed, fetch its items (`/api/feeds/<feed_id>/items`).
    *   [x] Render the feed widgets dynamically in the grid, populating them with titles and timestamps.
    *   [x] Handle switching between tabs (fetch and render feeds for the selected tab).

## Phase 3: Interactivity & Core Features

*   [x] **Feed Management (Backend API):**
    *   [x] `POST /api/feeds`: Add a new feed (URL, optionally associate with a tab). Backend should fetch initial data upon adding.
    *   [x] `DELETE /api/feeds/<feed_id>`: Remove a feed.
    *   [x] `PUT /api/feeds/<feed_id>`: Update feed URL and properties.
*   [x] **Feed Management (Frontend UI):**
    *   [x] Add a "+" button or form to input a feed URL.
    *   [x] Implement JS to call the `POST /api/feeds` endpoint.
    *   [x] Add a "close" (X) button to each feed widget.
    *   [x] Implement JS for the close button to call `DELETE /api/feeds/<feed_id>` and remove the widget from the DOM.
    *   [x] Add an edit (✎) button to each feed widget.
<<<<<<< HEAD
    *   [x] Position unread counter to the left of edit and close buttons.
=======
    *   [x] Implement JS for the edit button to call `PUT /api/feeds/<feed_id>` and update the feed URL.
>>>>>>> e2333717
*   [x] **Tab Management (Backend API):**
    *   [x] `POST /api/tabs`: Create a new tab.
    *   [x] `DELETE /api/tabs/<tab_id>`: Delete a tab (handle associated feeds - delete them or move to default?).
    *   [x] `PUT /api/tabs/<tab_id>`: Rename a tab.
*   [x] **Tab Management (Frontend UI):**
    *   [x] Add UI elements for creating, deleting, and renaming tabs.
    *   [x] Implement JS to interact with the corresponding API endpoints and update the UI.
*   [x] **Dynamic Updates (Backend-driven):**
    *   [x] The backend uses `APScheduler` to automatically fetch feed updates on a regular, configurable interval.
    *   [x] The backend pushes notifications to connected clients using Server-Sent Events (SSE) when updates are complete.
    *   [x] The frontend listens for SSE events and automatically refreshes the UI to display new content in near real-time.
*   [x] Implement "unread" status (if desired):
    *   [x] Add `is_read` flag to `FeedItems` model (default: false).
    *   [x] Add API endpoint `POST /api/items/<item_id>/read` or similar.
    *   [x] Update frontend to mark items visually and call the API (e.g., on click, or mark all visible as read).
    *   [x] Update backend to calculate unread counts per feed/tab.
    *   [x] Display unread counts in the UI (widgets, tabs).

## Phase 4: Refinement, Persistence & Deployment

*   [x] **Persistence:** Ensure the database file is stored in a persistent volume mapped into the Podman container. Update `Containerfile` accordingly.
*   [x] **Error Handling:** Improve error handling on both backend (API responses) and frontend (network errors, parsing issues). Show user-friendly error messages.
*   [x] **Configuration:** Allow basic configuration (e.g., feed update interval) via environment variables or a simple config file.
*   [x] **Styling:** Refine CSS to better match the Netvibes look and feel. Make it reasonably responsive.
*   [x] **Empty States:** Handle cases where a feed has no items or a tab has no feeds. Display informative messages.
*   [x] **Optimization:**
    *   [x] Optimize database queries.
    *   [x] Implement backend caching (Redis) with granular invalidation.
    *   [x] Minimize frontend re-renders.
*   [x] **Documentation:**
    *   [x] Write `README.md` covering setup instructions (building/running with Podman), configuration, and basic usage.
    *   [x] Add comments to the code.
*   [x] **Testing:**
    *   [x] Add basic unit tests for backend logic (feed parsing, database interactions).
    *   [x] Add basic unit tests for backend logic (API endpoints).
    *   [ ] Consider basic end-to-end tests. (Deferred)
*   [x] Finalize `Containerfile` for production readiness (non-root user, proper volume mounts, etc.).

## Code Review Completion

*   [x] **PR #100 Review Comments Addressed:**
  * [x] Fixed backend performance issue in `update_feed_url` function
  * [x] Updated frontend API configuration for production
  * [x] Fixed frontend error handling syntax and UX

## Future Considerations

*   [ ] Widget resizing/reordering (drag and drop).
*   [ ] Import/Export OPML feed lists.
*   [ ] Different widget view types (e.g., list vs. expanded).
*   [ ] User authentication.
*   [ ] Keyword filtering/highlighting within feeds.
*   [ ] More advanced configuration options per feed.<|MERGE_RESOLUTION|>--- conflicted
+++ resolved
@@ -60,11 +60,8 @@
     *   [x] Add a "close" (X) button to each feed widget.
     *   [x] Implement JS for the close button to call `DELETE /api/feeds/<feed_id>` and remove the widget from the DOM.
     *   [x] Add an edit (✎) button to each feed widget.
-<<<<<<< HEAD
     *   [x] Position unread counter to the left of edit and close buttons.
-=======
     *   [x] Implement JS for the edit button to call `PUT /api/feeds/<feed_id>` and update the feed URL.
->>>>>>> e2333717
 *   [x] **Tab Management (Backend API):**
     *   [x] `POST /api/tabs`: Create a new tab.
     *   [x] `DELETE /api/tabs/<tab_id>`: Delete a tab (handle associated feeds - delete them or move to default?).
